#IMPORTS
import streamlit as st
from objects import *
import folium
from streamlit_folium import folium_static
import json
from components.SecureLogin import SecureLogin
from components.ResponsiveMap import ResponsiveMap
from components.LegendColt import LegendColt
import os
import pandas as pd
from components.page_template import page_template

title = "🚧 CoLT Browser"
page_template(title)

@st.cache_data()
def load(): return MacroNetwork(), Coupures(), json.load(open("constants.json"))
network, coupures, constants = load()
if 'network' not in st.session_state: st.session_state.network = network
if 'coupures' not in st.session_state: st.session_state.coupures = coupures
if 'constants' not in st.session_state: st.session_state.constants = constants
if 'filtered_cou_ids' not in st.session_state: st.session_state.filtered_cou_ids = coupures.coupures['cou_id'].unique().tolist()
if 'current_coupure' not in st.session_state: st.session_state.current_coupure = coupures.coupures['cou_id'].unique().tolist()[0]
if 'm' not in st.session_state:
    m = folium.Map(location=[50.850346, 4.351721], zoom_start=8, tiles='CartoDB dark_matter')
    m = network.render_macro_network(m)
    st.session_state.m = m
network = st.session_state.network
coupures = st.session_state.coupures
constants = st.session_state.constants
filtered_cou_ids = st.session_state.filtered_cou_ids
current_coupure = st.session_state.current_coupure
m = st.session_state.m

height, width, ratio = ResponsiveMap()

    

# ------------------------------------------------------------
#                           RENDER
# ------------------------------------------------------------

<<<<<<< HEAD
=======


# Initialize session state if not exists
if 'current_coupure_index' not in st.session_state:
    st.session_state.current_coupure_index = 0
if 'filtered_coupures' not in st.session_state:
    st.session_state.filtered_coupures = coupures.coupures['cou_id'].unique().tolist()


st.markdown("### Browser")
>>>>>>> fb09264b
# Filter form
with st.form("filter_coupure"):
    col1, col2, col3, col4, col5 = st.columns(5)
    with col1:
        coupure_id = st.text_input("Search coupure by ID 🔢", key="coupure_id")
    with col2:
        st.markdown("<div style='text-align: center;'>OR</div>", unsafe_allow_html=True)
    with col3:
        leader = st.multiselect("Filter by leader 👷‍♂️", options=coupures.leaders, key="leader")
    with col4:
        period = st.multiselect("Filter by period type ☀️", options=coupures.period_type, key="period_type")
    with col5:
<<<<<<< HEAD
        status = st.multiselect("Filter by status ✅", options=coupures.status, key="status")
=======
        status = st.multiselect("Filter by status ✅", options=status_select, key="status")
    reset = st.form_submit_button("🔄 Reset Filter")
>>>>>>> fb09264b
    search = st.form_submit_button("Search 🔍")

    if search:
        filter = {
            'cou_id': coupure_id,
            'leader': leader,
            'period_type': period,
            'status': status
        }
        filtered_cou_ids = coupures.get_cou_id_list_by_filter(filter)
        current_coupure = filtered_cou_ids[0]
        st.session_state.filtered_cou_ids = filtered_cou_ids
        st.session_state.current_coupure = current_coupure

<<<<<<< HEAD
col1, col2 = st.columns(2)
with col1:
    if st.button("⬅ Previous", use_container_width=True):
        st.session_state.current_coupure = max(min(filtered_cou_ids), filtered_cou_ids[filtered_cou_ids.index(current_coupure) - 1])
with col2:
    if st.button("Next ➡", use_container_width=True):
        st.session_state.current_coupure = min(max(filtered_cou_ids), filtered_cou_ids[filtered_cou_ids.index(current_coupure) + 1])
st.write(f"Displaying the coupure {current_coupure}")
=======
filtered_list = st.session_state.get("filtered_coupures", [])
total_coupures = len(filtered_list)
if total_coupures == 0:
    st.warning("Aucune coupure disponible après filtrage.")
    st.stop()
# On considère qu'un filtre est appliqué si la liste filtrée est différente de la liste initiale (status Y/B)
initial_coupures = coupures.coupures[coupures.coupures['status'].isin(['Y','B'])]['cou_id'].unique().tolist()
filtre_actif = set(filtered_list) != set(initial_coupures)
if filtre_actif:
    st.session_state.current_coupure_index = min(
        max(st.session_state.current_coupure_index, 0),
        total_coupures - 1
    )
    col1, col2 = st.columns(2)
    with col1:
        if st.button("⬅ Previous", use_container_width=True):
            st.session_state.current_coupure_index = max(0, st.session_state.current_coupure_index - 1)
    with col2:
        if st.button("Next ➡", use_container_width=True):
            st.session_state.current_coupure_index = min(total_coupures - 1, st.session_state.current_coupure_index + 1)
else:
    st.session_state.current_coupure_index = 0
current_index = st.session_state.current_coupure_index
try:
    current_coupure = filtered_list[current_index]
except IndexError:
    st.error("Index hors limites dans la liste filtrée.")
    st.stop()
st.write(f"Affichage de la coupure {current_coupure} ({current_index + 1} / {total_coupures})")
>>>>>>> fb09264b

m = folium.Map(location=[50.850346, 4.351721], zoom_start=8, tiles='CartoDB dark_matter')
m = network.render_macro_network(m)
layer = coupures.render_coupure(current_coupure, network)
if layer:
    layer.add_to(m)
else:
    st.warning("Coupure not found in the data.")

folium.LayerControl().add_to(m)
folium_static(m, width=width, height=int(height * ratio))

st.info(f"""
        **Description of the coupure:** 
        {coupures.descriptions[coupures.descriptions['cou_id'] == current_coupure]['description_of_works'].values[0]}
        """)
df = coupures.coupures[coupures.coupures['cou_id'] == current_coupure]
if not df.empty:st.write(df)
else: st.warning("Coupure not found in the data.")


<|MERGE_RESOLUTION|>--- conflicted
+++ resolved
@@ -41,19 +41,7 @@
 #                           RENDER
 # ------------------------------------------------------------
 
-<<<<<<< HEAD
-=======
 
-
-# Initialize session state if not exists
-if 'current_coupure_index' not in st.session_state:
-    st.session_state.current_coupure_index = 0
-if 'filtered_coupures' not in st.session_state:
-    st.session_state.filtered_coupures = coupures.coupures['cou_id'].unique().tolist()
-
-
-st.markdown("### Browser")
->>>>>>> fb09264b
 # Filter form
 with st.form("filter_coupure"):
     col1, col2, col3, col4, col5 = st.columns(5)
@@ -66,12 +54,9 @@
     with col4:
         period = st.multiselect("Filter by period type ☀️", options=coupures.period_type, key="period_type")
     with col5:
-<<<<<<< HEAD
+
         status = st.multiselect("Filter by status ✅", options=coupures.status, key="status")
-=======
-        status = st.multiselect("Filter by status ✅", options=status_select, key="status")
-    reset = st.form_submit_button("🔄 Reset Filter")
->>>>>>> fb09264b
+
     search = st.form_submit_button("Search 🔍")
 
     if search:
@@ -86,7 +71,6 @@
         st.session_state.filtered_cou_ids = filtered_cou_ids
         st.session_state.current_coupure = current_coupure
 
-<<<<<<< HEAD
 col1, col2 = st.columns(2)
 with col1:
     if st.button("⬅ Previous", use_container_width=True):
@@ -95,37 +79,7 @@
     if st.button("Next ➡", use_container_width=True):
         st.session_state.current_coupure = min(max(filtered_cou_ids), filtered_cou_ids[filtered_cou_ids.index(current_coupure) + 1])
 st.write(f"Displaying the coupure {current_coupure}")
-=======
-filtered_list = st.session_state.get("filtered_coupures", [])
-total_coupures = len(filtered_list)
-if total_coupures == 0:
-    st.warning("Aucune coupure disponible après filtrage.")
-    st.stop()
-# On considère qu'un filtre est appliqué si la liste filtrée est différente de la liste initiale (status Y/B)
-initial_coupures = coupures.coupures[coupures.coupures['status'].isin(['Y','B'])]['cou_id'].unique().tolist()
-filtre_actif = set(filtered_list) != set(initial_coupures)
-if filtre_actif:
-    st.session_state.current_coupure_index = min(
-        max(st.session_state.current_coupure_index, 0),
-        total_coupures - 1
-    )
-    col1, col2 = st.columns(2)
-    with col1:
-        if st.button("⬅ Previous", use_container_width=True):
-            st.session_state.current_coupure_index = max(0, st.session_state.current_coupure_index - 1)
-    with col2:
-        if st.button("Next ➡", use_container_width=True):
-            st.session_state.current_coupure_index = min(total_coupures - 1, st.session_state.current_coupure_index + 1)
-else:
-    st.session_state.current_coupure_index = 0
-current_index = st.session_state.current_coupure_index
-try:
-    current_coupure = filtered_list[current_index]
-except IndexError:
-    st.error("Index hors limites dans la liste filtrée.")
-    st.stop()
-st.write(f"Affichage de la coupure {current_coupure} ({current_index + 1} / {total_coupures})")
->>>>>>> fb09264b
+
 
 m = folium.Map(location=[50.850346, 4.351721], zoom_start=8, tiles='CartoDB dark_matter')
 m = network.render_macro_network(m)
@@ -146,4 +100,3 @@
 if not df.empty:st.write(df)
 else: st.warning("Coupure not found in the data.")
 
-
