# Python
__pycache__/
*.py[cod]
*$py.class
*.so
.Python
build/
develop-eggs/
dist/
downloads/
eggs/
.eggs/
lib/
lib64/
parts/
sdist/
var/
wheels/
*.egg-info/
.installed.cfg
*.egg

# Poetry
.venv/
poetry.lock

# IDE
.idea/
.vscode/
*.swp
*.swo

# OS
.DS_Store
Thumbs.db 

/.app.env
/.env
/mart/private/*
.DS_Store
**/.DS_Store
brouillon.
/scripts/*
sensitive_deployment.sh
<<<<<<< HEAD
brouillon.ipynb
df_monthly_with_headers.csv
merged_data.csv
=======
brouillon.ipynb
>>>>>>> 311ffe2e
<|MERGE_RESOLUTION|>--- conflicted
+++ resolved
@@ -1,3 +1,39 @@
+# Python
+__pycache__/
+*.py[cod]
+*$py.class
+*.so
+.Python
+build/
+develop-eggs/
+dist/
+downloads/
+eggs/
+.eggs/
+lib/
+lib64/
+parts/
+sdist/
+var/
+wheels/
+*.egg-info/
+.installed.cfg
+*.egg
+
+# Poetry
+.venv/
+poetry.lock
+
+# IDE
+.idea/
+.vscode/
+*.swp
+*.swo
+
+# OS
+.DS_Store
+Thumbs.db 
+
 # Python
 __pycache__/
 *.py[cod]
@@ -42,10 +78,6 @@
 brouillon.
 /scripts/*
 sensitive_deployment.sh
-<<<<<<< HEAD
 brouillon.ipynb
 df_monthly_with_headers.csv
-merged_data.csv
-=======
-brouillon.ipynb
->>>>>>> 311ffe2e
+merged_data.csv