--- conflicted
+++ resolved
@@ -1,14 +1,7 @@
 import pretty_errors
 import streamlit as st
 from components import *
-from components.page_template import page_template
-import json
-import dotenv
 
-<<<<<<< HEAD
-
-dotenv.load_dotenv('../app.env')
-=======
 # ------------------------------------------------------------
 #                           LABS
 # ------------------------------------------------------------
@@ -30,14 +23,6 @@
         "available": True
     },
     {
-        "title": "⏱️ Delay Calculator",
-        "description": "Calculate and simulate delays across the railway network based on various input parameters.",
-        "image": "assets/delay_icon.png",
-        "internal":False,
-        "redirect": "pages/Delay_Calculator.py",
-        "available": True
-    },
-    {
         "title": "📈🚉Keep Free Advisor",
         "description": "Get the best advises on Keeping free lines when a line is closed. Infrabel Use Case.",
         "image": "assets/maintenance_icon.png",
@@ -53,17 +38,24 @@
         "redirect": "pages/Domino_Effect_Analyzer.py",
         "available": False
     }
- 
 ]
+
 # ------------------------------------------------------------
 #                           PAGE CONFIGURATION
 # ------------------------------------------------------------
 st.set_page_config(layout="wide", page_title="TEMPOCOM - Railway Digital Twin", page_icon="🚄")
 st.logo("assets/logo.png",size="large")
->>>>>>> 448cd16c
 
-labs = json.load(open("constants.json"))['labs'] 
-page_template("🔬All Labs🥼")
+with st.sidebar:
+    st.markdown("Data provided by")
+    st.image("assets/infrabel.png", width=200, clamp=True)
+    st.markdown("Developed by")
+    st.image("assets/brain-logo.png", width=200, clamp=True)
+    
+st.markdown(
+    '''<h1 style='text-align: center;'>
+            🔬All Labs🥼
+    </h1>''', unsafe_allow_html=True)
 
 for i in range(0, len(labs), 3):
     cols = st.columns(3)
